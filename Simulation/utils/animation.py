--- conflicted
+++ resolved
@@ -79,7 +79,6 @@
     mid_y = 0.5*(y.max()+y.min())
     mid_z = 0.5*(z.max()+z.min())
     
-<<<<<<< HEAD
     # ax.set_xlim3d([mid_x-maxRange, mid_x+maxRange])
     # ax.set_xlabel('X')
     # if (config.orient == "NED"):
@@ -143,70 +142,6 @@
 
     def update(ev):
         nonlocal i
-=======
-    ax.set_xlim3d([mid_x-maxRange, mid_x+maxRange])
-    ax.set_xlabel('X')
-    if (config.orient == "NED"):
-        ax.set_ylim3d([mid_y+maxRange, mid_y-maxRange])
-    elif (config.orient == "ENU"):
-        ax.set_ylim3d([mid_y-maxRange, mid_y+maxRange])
-    ax.set_ylabel('Y')
-    ax.set_zlim3d([mid_z-maxRange, mid_z+maxRange])
-    ax.set_zlabel('Altitude')
-
-    titleTime = ax.text2D(0.05, 0.95, "", transform=ax.transAxes)
-
-    trajType = ''
-    yawTrajType = ''
-
-    if (xyzType == 0):
-        trajType = 'Hover'
-    else:
-        ax.scatter(x_wp, y_wp, z_wp, color='green', alpha=1, marker = 'o', s = 25)
-        if (xyzType == 1 or xyzType == 12):
-            trajType = 'Simple Waypoints'
-        else:
-            ax.plot(xDes, yDes, zDes, ':', lw=1.3, color='green')
-            if (xyzType == 2):
-                trajType = 'Simple Waypoint Interpolation'
-            elif (xyzType == 3):
-                trajType = 'Minimum Velocity Trajectory'
-            elif (xyzType == 4):
-                trajType = 'Minimum Acceleration Trajectory'
-            elif (xyzType == 5):
-                trajType = 'Minimum Jerk Trajectory'
-            elif (xyzType == 6):
-                trajType = 'Minimum Snap Trajectory'
-            elif (xyzType == 7):
-                trajType = 'Minimum Acceleration Trajectory - Stop'
-            elif (xyzType == 8):
-                trajType = 'Minimum Jerk Trajectory - Stop'
-            elif (xyzType == 9):
-                trajType = 'Minimum Snap Trajectory - Stop'
-            elif (xyzType == 10):
-                trajType = 'Minimum Jerk Trajectory - Fast Stop'
-            elif (xyzType == 1):
-                trajType = 'Minimum Snap Trajectory - Fast Stop'
-
-    if (yawType == 0):
-        yawTrajType = 'None'
-    elif (yawType == 1):
-        yawTrajType = 'Waypoints'
-    elif (yawType == 2):
-        yawTrajType = 'Interpolation'
-    elif (yawType == 3):
-        yawTrajType = 'Follow'
-    elif (yawType == 4):
-        yawTrajType = 'Zero'
-
-
-
-    titleType1 = ax.text2D(0.95, 0.95, trajType, transform=ax.transAxes, horizontalalignment='right')
-    titleType2 = ax.text2D(0.95, 0.91, 'Yaw: '+ yawTrajType, transform=ax.transAxes, horizontalalignment='right')   
-    
-    def updateLines(i):
-
->>>>>>> b001965e
         time = t_all[i*numFrames]
         pos = pos_all[i*numFrames]
         x = pos[0]
@@ -231,7 +166,6 @@
         R = utils.quat2Dcm(quat)    
         motorPoints = np.array([[dxm, -dym, dzm], [0, 0, 0], [dxm, dym, dzm], [-dxm, dym, dzm], [0, 0, 0], [-dxm, -dym, dzm]])
         motorPoints = np.dot(R, np.transpose(motorPoints))
-<<<<<<< HEAD
         motorPoints[0,:] = motorPoints[0,:] + x 
         motorPoints[1,:] = motorPoints[1,:] + y 
         motorPoints[2,:] = motorPoints[2,:] + z 
@@ -240,22 +174,7 @@
         line1.set_data(np.array([motorPoints[0,0:3], motorPoints[1,0:3], motorPoints[2,0:3]]).T, marker_size=0,)
         line2.set_data(np.array([motorPoints[0,3:6], motorPoints[1,3:6], motorPoints[2,3:6]]).T, marker_size=0,)
         line3.set_data(np.array([x_from0, y_from0, z_from0]).T, marker_size=0)
-        # titleTime.set_text(u"Time = {:.2f} s".format(time[0]))
-=======
-        motorPoints[0,:] += x 
-        motorPoints[1,:] += y 
-        motorPoints[2,:] += z 
-        
-        line1.set_data(motorPoints[0,0:3], motorPoints[1,0:3])
-        line1.set_3d_properties(motorPoints[2,0:3])
-        line2.set_data(motorPoints[0,3:6], motorPoints[1,3:6])
-        line2.set_3d_properties(motorPoints[2,3:6])
-        line3.set_data(x_from0, y_from0)
-        line3.set_3d_properties(z_from0)
-        titleTime.set_text(u"Time = {:.2f} s".format(time))
-        
-        return line1, line2
->>>>>>> b001965e
+        # titleTime.set_text(u"Time = {:.2f} s".format(time))
 
         view.camera.center = [x,y,z]
         scatter.set_data(potfld.pointcloud[np.where(notInRange_all[i*numFrames,:])[0]], edge_color=None, face_color=(1, 1, 0, .2), size=6)
