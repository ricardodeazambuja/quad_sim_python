--- conflicted
+++ resolved
@@ -61,7 +61,6 @@
     mid_y = 0.5*(y.max()+y.min())
     mid_z = 0.5*(z.max()+z.min())
     
-<<<<<<< HEAD
     # ax.set_xlim3d([mid_x-maxRange, mid_x+maxRange])
     # ax.set_xlabel('X')
     # if (config.orient == "NED"):
@@ -81,7 +80,7 @@
     #     trajType = 'Hover'
     # else:
     #     ax.scatter(x_wp, y_wp, z_wp, color='green', alpha=1, marker = 'o', s = 25)
-    #     if (xyzType == 1):
+    #     if (xyzType == 1 or xyzType == 12):
     #         trajType = 'Simple Waypoints'
     #     else:
     #         ax.plot(xDes, yDes, zDes, ':', lw=1.3, color='green')
@@ -118,72 +117,8 @@
     #     yawTrajType = 'Zero'
 
 
-
     # titleType1 = ax.text2D(0.95, 0.95, trajType, transform=ax.transAxes, horizontalalignment='right')
     # titleType2 = ax.text2D(0.95, 0.91, 'Yaw: '+ yawTrajType, transform=ax.transAxes, horizontalalignment='right')   
-=======
-    ax.set_xlim3d([mid_x-maxRange, mid_x+maxRange])
-    ax.set_xlabel('X')
-    if (config.orient == "NED"):
-        ax.set_ylim3d([mid_y+maxRange, mid_y-maxRange])
-    elif (config.orient == "ENU"):
-        ax.set_ylim3d([mid_y-maxRange, mid_y+maxRange])
-    ax.set_ylabel('Y')
-    ax.set_zlim3d([mid_z-maxRange, mid_z+maxRange])
-    ax.set_zlabel('Altitude')
-
-    titleTime = ax.text2D(0.05, 0.95, "", transform=ax.transAxes)
-
-    trajType = ''
-    yawTrajType = ''
-
-    if (xyzType == 0):
-        trajType = 'Hover'
-    else:
-        ax.scatter(x_wp, y_wp, z_wp, color='green', alpha=1, marker = 'o', s = 25)
-        if (xyzType == 1 or xyzType == 12):
-            trajType = 'Simple Waypoints'
-        else:
-            ax.plot(xDes, yDes, zDes, ':', lw=1.3, color='green')
-            if (xyzType == 2):
-                trajType = 'Simple Waypoint Interpolation'
-            elif (xyzType == 3):
-                trajType = 'Minimum Velocity Trajectory'
-            elif (xyzType == 4):
-                trajType = 'Minimum Acceleration Trajectory'
-            elif (xyzType == 5):
-                trajType = 'Minimum Jerk Trajectory'
-            elif (xyzType == 6):
-                trajType = 'Minimum Snap Trajectory'
-            elif (xyzType == 7):
-                trajType = 'Minimum Acceleration Trajectory - Stop'
-            elif (xyzType == 8):
-                trajType = 'Minimum Jerk Trajectory - Stop'
-            elif (xyzType == 9):
-                trajType = 'Minimum Snap Trajectory - Stop'
-            elif (xyzType == 10):
-                trajType = 'Minimum Jerk Trajectory - Fast Stop'
-            elif (xyzType == 1):
-                trajType = 'Minimum Snap Trajectory - Fast Stop'
-
-    if (yawType == 0):
-        yawTrajType = 'None'
-    elif (yawType == 1):
-        yawTrajType = 'Waypoints'
-    elif (yawType == 2):
-        yawTrajType = 'Interpolation'
-    elif (yawType == 3):
-        yawTrajType = 'Follow'
-    elif (yawType == 4):
-        yawTrajType = 'Zero'
-
-
-
-    titleType1 = ax.text2D(0.95, 0.95, trajType, transform=ax.transAxes, horizontalalignment='right')
-    titleType2 = ax.text2D(0.95, 0.91, 'Yaw: '+ yawTrajType, transform=ax.transAxes, horizontalalignment='right')   
-    
-    def updateLines(i):
->>>>>>> 41c81615
     
     i = 1
 
